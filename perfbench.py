--- conflicted
+++ resolved
@@ -55,11 +55,7 @@
         assert test
 
 
-<<<<<<< HEAD
-def time_function(fn, num_iters=5) -> callable:
-=======
-def time_function(fn: callable, num_iters: int = 1) -> callable:
->>>>>>> 0e6d6bf3
+def time_function(fn: callable, num_iters: int = 5) -> callable:
     """! Measure the time of the function fn.
     This function is used to measure the time of the function fn
 
